--- conflicted
+++ resolved
@@ -1,13 +1,7 @@
 import { LitElement, html } from 'lit';
 import { customElement, property, state } from 'lit/decorators.js';
-<<<<<<< HEAD
 import { apiService } from '../services/api-service.js';
-import './terminal.js';
-import type { Terminal } from './terminal.js';
-import { CastConverter } from '../utils/cast-converter.js';
-=======
 import './vibe-terminal-buffer.js';
->>>>>>> 5142cf1e
 
 export interface Session {
   id: string;
@@ -43,302 +37,163 @@
     if (this.killingInterval) {
       clearInterval(this.killingInterval);
     }
-<<<<<<< HEAD
-    // Terminal cleanup is handled by the component itself
-    this.terminal = null;
   }
 
-  private setupTerminal() {
-    // Terminal element will be created in render()
-    // We'll initialize it in updated() after first render
-  }
+  private startKillingAnimation() {
+    if (!this.killing) {
+      this.killing = true;
+      this.killingFrame = 0;
 
-  private async initializeTerminal() {
-    const terminalElement = this.querySelector('vibe-terminal') as Terminal;
-    if (!terminalElement) return;
-
-    this.terminal = terminalElement;
-
-    // Configure terminal for card display
-    this.terminal.cols = 80;
-    this.terminal.rows = 24;
-    this.terminal.fontSize = 10; // Smaller font for card display
-    this.terminal.fitHorizontally = true; // Fit to card width
-
-    // Load snapshot data
-    const url = `/api/sessions/${this.session.id}/snapshot`;
-
-    // Wait a moment for freshly created sessions before connecting
-    const sessionAge = Date.now() - new Date(this.session.startedAt).getTime();
-    const delay = sessionAge < 5000 ? 2000 : 0; // 2 second delay if session is less than 5 seconds old
-
-    setTimeout(async () => {
-      await this.loadSnapshot(url);
-    }, delay);
-  }
-
-  private async loadSnapshot(url: string) {
-    if (!this.terminal) return;
-
-    try {
-      const response = await apiService.fetch(url);
-      if (!response.ok) throw new Error(`Failed to fetch snapshot: ${response.status}`);
-
-      const castContent = await response.text();
-
-      // Clear terminal first
-      this.terminal.clear();
-
-      // Use the new super-fast dump method that handles everything in one operation
-      await CastConverter.dumpToTerminal(this.terminal, castContent);
-
-      // Scroll to bottom after loading
-      this.terminal.queueCallback(() => {
-        if (this.terminal) {
-          this.terminal.scrollToBottom();
-        }
-      });
-    } catch (error) {
-      console.error('Failed to load session snapshot:', error);
-    }
-=======
->>>>>>> 5142cf1e
-  }
-
-  private handleCardClick() {
-    this.dispatchEvent(
-      new CustomEvent('session-select', {
-        detail: this.session,
-        bubbles: true,
-        composed: true,
-      })
-    );
-  }
-
-  private handleEscPromptChange(event: CustomEvent) {
-    this.hasEscPrompt = event.detail.hasEscPrompt;
-  }
-
-  private async handleKillClick(e: Event) {
-    e.stopPropagation();
-    e.preventDefault();
-
-    // Start killing animation
-    this.killing = true;
-    this.killingFrame = 0;
-    this.killingInterval = window.setInterval(() => {
-      this.killingFrame = (this.killingFrame + 1) % 4;
-      this.requestUpdate();
-    }, 200);
-
-    // Send kill request
-    try {
-      await apiService.delete(`/api/sessions/${this.session.id}`);
-
-      // Kill succeeded - dispatch event to notify parent components
-      this.dispatchEvent(
-        new CustomEvent('session-killed', {
-          detail: {
-            sessionId: this.session.id,
-            session: this.session,
-          },
-          bubbles: true,
-          composed: true,
-        })
-      );
-
-      console.log(`Session ${this.session.id} killed successfully`);
-    } catch (error) {
-      console.error('Error killing session:', error);
-
-      // Show error to user (keep animation to indicate something went wrong)
-      this.dispatchEvent(
-        new CustomEvent('session-kill-error', {
-          detail: {
-            sessionId: this.session.id,
-            error: error instanceof Error ? error.message : 'Unknown error',
-          },
-          bubbles: true,
-          composed: true,
-        })
-      );
-    } finally {
-      // Stop animation in all cases
-      this.stopKillingAnimation();
+      this.killingInterval = window.setInterval(() => {
+        this.killingFrame = (this.killingFrame + 1) % 8;
+        this.requestUpdate();
+      }, 100);
     }
   }
 
   private stopKillingAnimation() {
     this.killing = false;
+    this.killingFrame = 0;
     if (this.killingInterval) {
       clearInterval(this.killingInterval);
       this.killingInterval = null;
     }
   }
 
-  private getKillingText(): string {
-    const frames = ['⠋', '⠙', '⠹', '⠸', '⠼', '⠴', '⠦', '⠧', '⠇', '⠏'];
-    return frames[this.killingFrame % frames.length];
+  private renderKillingAnimation() {
+    const frames = ['⠋', '⠙', '⠹', '⠸', '⠼', '⠴', '⠦', '⠧'];
+    return html`<span class="text-vs-warning">${frames[this.killingFrame]}</span>`;
   }
 
-  private async handlePidClick(e: Event) {
-    e.stopPropagation();
-    e.preventDefault();
+  private async handleKill() {
+    if (this.killing) return;
 
-    if (this.session.pid) {
-      try {
-        await navigator.clipboard.writeText(this.session.pid.toString());
-        console.log('PID copied to clipboard:', this.session.pid);
-      } catch (error) {
-        console.error('Failed to copy PID to clipboard:', error);
-        // Fallback: select text manually
-        this.fallbackCopyToClipboard(this.session.pid.toString());
-      }
+    this.startKillingAnimation();
+
+    try {
+      await apiService.postJSON(`/api/sessions/${this.session.id}/kill`, {});
+
+      // Dispatch event to parent
+      this.dispatchEvent(
+        new CustomEvent('session-killed', {
+          detail: this.session.id,
+          bubbles: true,
+          composed: true,
+        })
+      );
+    } catch (error) {
+      console.error('Error killing session:', error);
+    } finally {
+      this.stopKillingAnimation();
     }
   }
 
-  private fallbackCopyToClipboard(text: string) {
-    const textArea = document.createElement('textarea');
-    textArea.value = text;
-    document.body.appendChild(textArea);
-    textArea.focus();
-    textArea.select();
-    try {
-      document.execCommand('copy');
-      console.log('PID copied to clipboard (fallback):', text);
-    } catch (error) {
-      console.error('Fallback copy failed:', error);
+  private renderPid() {
+    if (!this.session.pid) return html``;
+
+    return html`
+      <div class="font-mono text-xs" style="color: #8c8c8c;">PID: ${this.session.pid}</div>
+    `;
+  }
+
+  private handleSessionClick(e: Event) {
+    // Prevent navigation if clicking on the kill button
+    const target = e.target as HTMLElement;
+    if (target.closest('button')) {
+      return;
     }
-    document.body.removeChild(textArea);
+
+    // Navigate to session view
+    const event = new CustomEvent('session-selected', {
+      detail: this.session.id,
+      bubbles: true,
+      composed: true,
+    });
+    this.dispatchEvent(event);
   }
 
   render() {
+    const isWaiting = this.session.waiting === true;
+    const isRunning = this.session.status === 'running';
+    const exitedClass = !isRunning ? 'opacity-60' : '';
+    const borderClass = this.hasEscPrompt ? 'border-2 border-vs-nav-active' : 'border border-vs-border';
+
+    // Format time
+    const startTime = new Date(this.session.startedAt).toLocaleTimeString([], {
+      hour: '2-digit',
+      minute: '2-digit',
+    });
+
     return html`
       <div
-<<<<<<< HEAD
-        class="bg-vs-bg border border-vs-border rounded shadow cursor-pointer overflow-hidden transform transition-all duration-200 hover:scale-105 hover:shadow-lg ${this
-          .killing
-=======
-        class="bg-vs-bg rounded shadow cursor-pointer overflow-hidden ${this.killing
->>>>>>> 5142cf1e
-          ? 'opacity-60'
-          : ''} ${this.hasEscPrompt ? 'border-2 border-orange-500' : 'border border-vs-border'}"
-        @click=${this.handleCardClick}
+        class="p-4 rounded ${exitedClass} ${borderClass} cursor-pointer hover:bg-vs-bg-secondary transition-all duration-150"
+        style="background: rgba(0, 0, 0, 0.6);"
+        @click=${this.handleSessionClick}
       >
-        <!-- Compact Header -->
-        <div
-          class="flex justify-between items-center px-3 py-2 border-b border-vs-border"
-          style="background: black;"
-        >
-          <div class="text-xs font-mono pr-2 flex-1 min-w-0" style="color: #569cd6;">
-            <div class="truncate" title="${this.session.name || this.session.command}">
-              ${this.session.name || this.session.command}
+        <div class="flex justify-between items-start mb-2">
+          <div class="flex-1 min-w-0">
+            <div class="flex items-center gap-2">
+              ${this.session.name
+                ? html`<div class="font-mono text-sm text-vs-user">${this.session.name}</div>`
+                : ''}
+              <div
+                class="font-mono text-xs px-2 py-0.5 rounded ${isRunning
+                  ? 'bg-vs-link text-vs-bg'
+                  : 'bg-vs-warning text-vs-bg'}"
+              >
+                ${isRunning ? 'running' : `exited (${this.session.exitCode || 0})`}
+              </div>
+              ${isWaiting
+                ? html`<div class="font-mono text-xs px-2 py-0.5 rounded bg-vs-accent text-vs-bg">
+                    waiting
+                  </div>`
+                : ''}
+            </div>
+            <div class="font-mono text-xs truncate" style="color: #9cdcfe;">
+              ${this.session.command}
+            </div>
+            <div
+              class="font-mono text-xs truncate"
+              style="color: #8c8c8c;"
+              title="${this.session.workingDir}"
+            >
+              ${this.session.workingDir}
             </div>
           </div>
-          ${this.session.status === 'running'
-            ? html`
-                <button
-                  class="font-mono px-2 py-0.5 text-xs disabled:opacity-50 flex-shrink-0 rounded transition-colors"
-                  style="background: black; color: #d4d4d4; border: 1px solid #d19a66;"
-                  @click=${this.handleKillClick}
-                  ?disabled=${this.killing}
-                  @mouseover=${(e: Event) => {
-                    const btn = e.target as HTMLElement;
-                    if (!this.killing) {
-                      btn.style.background = '#d19a66';
-                      btn.style.color = 'black';
-                    }
-                  }}
-                  @mouseout=${(e: Event) => {
-                    const btn = e.target as HTMLElement;
-                    if (!this.killing) {
-                      btn.style.background = 'black';
-                      btn.style.color = '#d4d4d4';
-                    }
-                  }}
-                >
-                  ${this.killing ? 'killing...' : 'kill'}
-                </button>
-              `
-            : ''}
-        </div>
-
-        <!-- Terminal display (main content) -->
-        <div class="session-preview bg-black overflow-hidden" style="aspect-ratio: 640/480;">
-          ${this.killing
-            ? html`
-                <div class="w-full h-full flex items-center justify-center text-vs-warning">
-                  <div class="text-center font-mono">
-                    <div class="text-4xl mb-2">${this.getKillingText()}</div>
-                    <div class="text-sm">Killing session...</div>
-                  </div>
-                </div>
-              `
-            : html`
-                <vibe-terminal-buffer
-                  .sessionId=${this.session.id}
-                  class="w-full h-full"
-                  style="pointer-events: none;"
-                  @esc-prompt-change=${this.handleEscPromptChange}
-                ></vibe-terminal-buffer>
-              `}
-        </div>
-
-        <!-- Compact Footer -->
-        <div
-          class="px-3 py-2 text-vs-muted text-xs border-t border-vs-border"
-          style="background: black;"
-        >
-          <div class="flex justify-between items-center min-w-0">
-            <span class="${this.getStatusColor()} text-xs flex items-center gap-1 flex-shrink-0">
-              <div
-                class="w-2 h-2 rounded-full ${this.getStatusDotColor()} ${this.session.status ===
-                'running'
-                  ? 'animate-pulse'
-                  : ''}"
-              ></div>
-              ${this.getStatusText()}
-            </span>
-            ${this.session.pid
+          <div class="flex flex-col items-end gap-1">
+            <div class="font-mono text-xs" style="color: #8c8c8c;">${startTime}</div>
+            ${this.renderPid()}
+            ${isRunning
               ? html`
-                  <span
-                    class="cursor-pointer hover:text-vs-accent transition-colors text-xs flex-shrink-0 ml-2"
-                    @click=${this.handlePidClick}
-                    title="Click to copy PID"
+                  <button
+                    class="px-2 py-1 font-mono text-xs rounded ${this.killing
+                      ? 'bg-vs-warning text-vs-bg'
+                      : 'bg-vs-error text-vs-bg hover:bg-red-600'} transition-colors"
+                    @click=${this.handleKill}
+                    ?disabled=${this.killing}
                   >
-                    PID: ${this.session.pid} <span class="opacity-50">(click to copy)</span>
-                  </span>
+                    ${this.killing ? this.renderKillingAnimation() : 'kill'}
+                  </button>
                 `
               : ''}
           </div>
-          <div class="text-xs opacity-75 min-w-0 mt-1">
-            <div class="truncate" title="${this.session.workingDir}">
-              ${this.session.workingDir}
-            </div>
-          </div>
+        </div>
+
+        <!-- Terminal Preview -->
+        <div
+          class="session-preview mt-2 rounded overflow-hidden"
+          style="background: #1e1e1e; border: 1px solid #3e3e42; position: relative;"
+          @click=${(e: Event) => e.stopPropagation()}
+        >
+          <vibe-terminal-buffer
+            session-id="${this.session.id}"
+            preview="true"
+            @esc-detected=${(e: CustomEvent) => {
+              this.hasEscPrompt = e.detail.hasEscPrompt;
+            }}
+          ></vibe-terminal-buffer>
         </div>
       </div>
     `;
   }
-
-  private getStatusText(): string {
-    if (this.session.waiting) {
-      return 'waiting';
-    }
-    return this.session.status;
-  }
-
-  private getStatusColor(): string {
-    if (this.session.waiting) {
-      return 'text-vs-muted';
-    }
-    return this.session.status === 'running' ? 'text-vs-user' : 'text-vs-warning';
-  }
-
-  private getStatusDotColor(): string {
-    if (this.session.waiting) {
-      return 'bg-gray-500';
-    }
-    return this.session.status === 'running' ? 'bg-green-500' : 'bg-orange-500';
-  }
 }