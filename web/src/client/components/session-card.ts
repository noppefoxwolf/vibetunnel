import { LitElement, html, PropertyValues } from 'lit';
import { customElement, property, state } from 'lit/decorators.js';
import { Renderer } from '../renderer.js';

export interface Session {
  id: string;
  command: string;
  workingDir: string;
  status: 'running' | 'exited';
  exitCode?: number;
  startedAt: string;
  lastModified: string;
  pid?: number;
  waiting?: boolean;
}

@customElement('session-card')
export class SessionCard extends LitElement {
  // Disable shadow DOM to use Tailwind
  createRenderRoot() {
    return this;
  }

  @property({ type: Object }) session!: Session;
  @state() private renderer: Renderer | null = null;
  @state() private killing = false;
  @state() private killingFrame = 0;

  private refreshInterval: number | null = null;
  private killingInterval: number | null = null;

  firstUpdated(changedProperties: PropertyValues) {
    super.firstUpdated(changedProperties);
    this.createRenderer();
    this.startRefresh();
  }

  disconnectedCallback() {
    super.disconnectedCallback();
    if (this.refreshInterval) {
      clearInterval(this.refreshInterval);
    }
    if (this.killingInterval) {
      clearInterval(this.killingInterval);
    }
    if (this.renderer) {
      this.renderer.dispose();
      this.renderer = null;
    }
  }

  private createRenderer() {
    const playerElement = this.querySelector('#player') as HTMLElement;
    if (!playerElement) return;

    // Create single renderer for this card
    this.renderer = new Renderer(playerElement, 80, 24, 10000, 4, false);

    // Always use snapshot endpoint for cards
    const url = `/api/sessions/${this.session.id}/snapshot`;

    // Wait a moment for freshly created sessions before connecting
    const sessionAge = Date.now() - new Date(this.session.startedAt).getTime();
    const delay = sessionAge < 5000 ? 2000 : 0; // 2 second delay if session is less than 5 seconds old

    setTimeout(() => {
      if (this.renderer) {
        this.renderer.loadFromUrl(url, false); // false = not a stream, use snapshot
        // Disable pointer events so clicks pass through to the card
        this.renderer.setPointerEventsEnabled(false);
        // Force fit after loading to ensure proper scaling in card
        setTimeout(() => {
          if (this.renderer) {
            this.renderer.fit();
          }
        }, 100);
      }
    }, delay);
  }

  private startRefresh() {
    this.refreshInterval = window.setInterval(() => {
      if (this.renderer) {
        const url = `/api/sessions/${this.session.id}/snapshot`;
        this.renderer.loadFromUrl(url, false);
        // Ensure pointer events stay disabled after refresh
        this.renderer.setPointerEventsEnabled(false);
        // Force fit after refresh to maintain proper scaling
        setTimeout(() => {
          if (this.renderer) {
            this.renderer.fit();
          }
        }, 100);
      }
    }, 10000); // Refresh every 10 seconds
  }

  private handleCardClick() {
    this.dispatchEvent(
      new CustomEvent('session-select', {
        detail: this.session,
        bubbles: true,
        composed: true,
      })
    );
  }

  private async handleKillClick(e: Event) {
    e.stopPropagation();
    e.preventDefault();

    // Start killing animation
    this.killing = true;
    this.killingFrame = 0;
    this.killingInterval = window.setInterval(() => {
      this.killingFrame = (this.killingFrame + 1) % 4;
      this.requestUpdate();
    }, 200);

    // Send kill request
    try {
      const response = await fetch(`/api/sessions/${this.session.id}`, {
        method: 'DELETE',
      });

      if (!response.ok) {
        console.error('Failed to kill session');
        // Stop animation on error
        this.stopKillingAnimation();
      }
      // Note: We don't stop the animation on success - let the session list refresh handle it
    } catch (error) {
      console.error('Error killing session:', error);
      // Stop animation on error
      this.stopKillingAnimation();
    }
  }

  private stopKillingAnimation() {
    this.killing = false;
    if (this.killingInterval) {
      clearInterval(this.killingInterval);
      this.killingInterval = null;
    }
  }

  private getKillingText(): string {
    const frames = ['⠋', '⠙', '⠹', '⠸', '⠼', '⠴', '⠦', '⠧', '⠇', '⠏'];
    return frames[this.killingFrame % frames.length];
  }

  private async handlePidClick(e: Event) {
    e.stopPropagation();
    e.preventDefault();

    if (this.session.pid) {
      try {
        await navigator.clipboard.writeText(this.session.pid.toString());
        console.log('PID copied to clipboard:', this.session.pid);
      } catch (error) {
        console.error('Failed to copy PID to clipboard:', error);
        // Fallback: select text manually
        this.fallbackCopyToClipboard(this.session.pid.toString());
      }
    }
  }

  private fallbackCopyToClipboard(text: string) {
    const textArea = document.createElement('textarea');
    textArea.value = text;
    document.body.appendChild(textArea);
    textArea.focus();
    textArea.select();
    try {
      document.execCommand('copy');
      console.log('PID copied to clipboard (fallback):', text);
    } catch (error) {
      console.error('Fallback copy failed:', error);
    }
    document.body.removeChild(textArea);
  }

  render() {
    const _isRunning = this.session.status === 'running';

    return html`
      <div
        class="bg-vs-bg border border-vs-border rounded shadow cursor-pointer overflow-hidden ${this
          .killing
          ? 'opacity-60'
          : ''}"
        @click=${this.handleCardClick}
      >
        <!-- Compact Header -->
        <div class="flex justify-between items-center px-3 py-2 border-b border-vs-border">
<<<<<<< HEAD
          <div class="text-vs-text text-xs font-mono truncate pr-2 flex-1">
            ${this.session.command}
          </div>
          ${this.session.status === 'running'
            ? html`
                <button
                  class="bg-vs-warning text-vs-bg hover:bg-vs-highlight font-mono px-2 py-0.5 border-none text-xs disabled:opacity-50 flex-shrink-0 rounded"
                  @click=${this.handleKillClick}
                  ?disabled=${this.killing}
                >
                  ${this.killing ? 'killing...' : 'kill'}
                </button>
              `
            : ''}
=======
          <div class="text-vs-text text-xs font-mono pr-2 flex-1 min-w-0">
            <div class="truncate" title="${this.session.command}">${this.session.command}</div>
          </div>
          ${this.session.status === 'running' ? html`
            <button
              class="bg-vs-warning text-vs-bg hover:bg-vs-highlight font-mono px-2 py-0.5 border-none text-xs disabled:opacity-50 flex-shrink-0 rounded"
              @click=${this.handleKillClick}
              ?disabled=${this.killing}
            >
              ${this.killing ? 'killing...' : 'kill'}
            </button>
          ` : ''}
>>>>>>> 60274256
        </div>

        <!-- XTerm renderer (main content) -->
        <div class="session-preview bg-black overflow-hidden" style="aspect-ratio: 640/480;">
          ${this.killing
            ? html`
                <div class="w-full h-full flex items-center justify-center text-vs-warning">
                  <div class="text-center font-mono">
                    <div class="text-4xl mb-2">${this.getKillingText()}</div>
                    <div class="text-sm">Killing session...</div>
                  </div>
                </div>
              `
            : html` <div id="player" class="w-full h-full"></div> `}
        </div>

        <!-- Compact Footer -->
        <div class="px-3 py-2 text-vs-muted text-xs border-t border-vs-border">
          <div class="flex justify-between items-center min-w-0">
            <span class="${this.getStatusColor()} text-xs flex items-center gap-1 flex-shrink-0">
              <div class="w-2 h-2 rounded-full ${this.getStatusDotColor()}"></div>
              ${this.getStatusText()}
            </span>
<<<<<<< HEAD
            ${this.session.pid
              ? html`
                  <span
                    class="cursor-pointer hover:text-vs-accent transition-colors"
                    @click=${this.handlePidClick}
                    title="Click to copy PID"
                  >
                    PID: ${this.session.pid} <span class="opacity-50">(click to copy)</span>
                  </span>
                `
              : ''}
          </div>
          <div class="truncate text-xs opacity-75" title="${this.session.workingDir}">
            ${this.session.workingDir}
          </div>
=======
            ${this.session.pid ? html`
              <span
                class="cursor-pointer hover:text-vs-accent transition-colors text-xs flex-shrink-0 ml-2"
                @click=${this.handlePidClick}
                title="Click to copy PID"
              >
                PID: ${this.session.pid} <span class="opacity-50">(click to copy)</span>
              </span>
            ` : ''}
          </div>
          <div class="text-xs opacity-75 min-w-0 mt-1">
            <div class="truncate" title="${this.session.workingDir}">${this.session.workingDir}</div>
          </div>
>>>>>>> 60274256
        </div>
      </div>
    `;
  }

  private getStatusText(): string {
    if (this.session.waiting) {
      return 'waiting';
    }
    return this.session.status;
  }

  private getStatusColor(): string {
    if (this.session.waiting) {
      return 'text-vs-muted';
    }
    return this.session.status === 'running' ? 'text-vs-user' : 'text-vs-warning';
  }

  private getStatusDotColor(): string {
    if (this.session.waiting) {
      return 'bg-gray-500';
    }
    return this.session.status === 'running' ? 'bg-green-500' : 'bg-orange-500';
  }
}<|MERGE_RESOLUTION|>--- conflicted
+++ resolved
@@ -1,4 +1,4 @@
-import { LitElement, html, PropertyValues } from 'lit';
+import { LitElement, html, css, PropertyValues } from 'lit';
 import { customElement, property, state } from 'lit/decorators.js';
 import { Renderer } from '../renderer.js';
 
@@ -34,6 +34,7 @@
     this.createRenderer();
     this.startRefresh();
   }
+
 
   disconnectedCallback() {
     super.disconnectedCallback();
@@ -96,13 +97,11 @@
   }
 
   private handleCardClick() {
-    this.dispatchEvent(
-      new CustomEvent('session-select', {
-        detail: this.session,
-        bubbles: true,
-        composed: true,
-      })
-    );
+    this.dispatchEvent(new CustomEvent('session-select', {
+      detail: this.session,
+      bubbles: true,
+      composed: true
+    }));
   }
 
   private async handleKillClick(e: Event) {
@@ -120,7 +119,7 @@
     // Send kill request
     try {
       const response = await fetch(`/api/sessions/${this.session.id}`, {
-        method: 'DELETE',
+        method: 'DELETE'
       });
 
       if (!response.ok) {
@@ -181,34 +180,13 @@
   }
 
   render() {
-    const _isRunning = this.session.status === 'running';
+    const isRunning = this.session.status === 'running';
 
     return html`
-      <div
-        class="bg-vs-bg border border-vs-border rounded shadow cursor-pointer overflow-hidden ${this
-          .killing
-          ? 'opacity-60'
-          : ''}"
-        @click=${this.handleCardClick}
-      >
+      <div class="bg-vs-bg border border-vs-border rounded shadow cursor-pointer overflow-hidden ${this.killing ? 'opacity-60' : ''}"
+           @click=${this.handleCardClick}>
         <!-- Compact Header -->
         <div class="flex justify-between items-center px-3 py-2 border-b border-vs-border">
-<<<<<<< HEAD
-          <div class="text-vs-text text-xs font-mono truncate pr-2 flex-1">
-            ${this.session.command}
-          </div>
-          ${this.session.status === 'running'
-            ? html`
-                <button
-                  class="bg-vs-warning text-vs-bg hover:bg-vs-highlight font-mono px-2 py-0.5 border-none text-xs disabled:opacity-50 flex-shrink-0 rounded"
-                  @click=${this.handleKillClick}
-                  ?disabled=${this.killing}
-                >
-                  ${this.killing ? 'killing...' : 'kill'}
-                </button>
-              `
-            : ''}
-=======
           <div class="text-vs-text text-xs font-mono pr-2 flex-1 min-w-0">
             <div class="truncate" title="${this.session.command}">${this.session.command}</div>
           </div>
@@ -221,21 +199,20 @@
               ${this.killing ? 'killing...' : 'kill'}
             </button>
           ` : ''}
->>>>>>> 60274256
         </div>
 
         <!-- XTerm renderer (main content) -->
         <div class="session-preview bg-black overflow-hidden" style="aspect-ratio: 640/480;">
-          ${this.killing
-            ? html`
-                <div class="w-full h-full flex items-center justify-center text-vs-warning">
-                  <div class="text-center font-mono">
-                    <div class="text-4xl mb-2">${this.getKillingText()}</div>
-                    <div class="text-sm">Killing session...</div>
-                  </div>
-                </div>
-              `
-            : html` <div id="player" class="w-full h-full"></div> `}
+          ${this.killing ? html`
+            <div class="w-full h-full flex items-center justify-center text-vs-warning">
+              <div class="text-center font-mono">
+                <div class="text-4xl mb-2">${this.getKillingText()}</div>
+                <div class="text-sm">Killing session...</div>
+              </div>
+            </div>
+          ` : html`
+            <div id="player" class="w-full h-full"></div>
+          `}
         </div>
 
         <!-- Compact Footer -->
@@ -245,23 +222,6 @@
               <div class="w-2 h-2 rounded-full ${this.getStatusDotColor()}"></div>
               ${this.getStatusText()}
             </span>
-<<<<<<< HEAD
-            ${this.session.pid
-              ? html`
-                  <span
-                    class="cursor-pointer hover:text-vs-accent transition-colors"
-                    @click=${this.handlePidClick}
-                    title="Click to copy PID"
-                  >
-                    PID: ${this.session.pid} <span class="opacity-50">(click to copy)</span>
-                  </span>
-                `
-              : ''}
-          </div>
-          <div class="truncate text-xs opacity-75" title="${this.session.workingDir}">
-            ${this.session.workingDir}
-          </div>
-=======
             ${this.session.pid ? html`
               <span
                 class="cursor-pointer hover:text-vs-accent transition-colors text-xs flex-shrink-0 ml-2"
@@ -275,7 +235,6 @@
           <div class="text-xs opacity-75 min-w-0 mt-1">
             <div class="truncate" title="${this.session.workingDir}">${this.session.workingDir}</div>
           </div>
->>>>>>> 60274256
         </div>
       </div>
     `;
@@ -301,4 +260,5 @@
     }
     return this.session.status === 'running' ? 'bg-green-500' : 'bg-orange-500';
   }
+
 }